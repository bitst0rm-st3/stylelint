import {
  report,
  ruleMessages,
  whitespaceChecker
} from "../../utils"

export const ruleName = "rule-semicolon-newline-after"

export const messages = ruleMessages(ruleName, {
  expectedAfter: () => `Expected newline after ";"`,
  rejectedAfter: () => `Unexpected newline after ";"`,
  expectedAfterMultiLine: () => `Expected newline after ";" within multi-line rule`,
  rejectedAfterMultiLine: () => `Unexpected newline after ";" within multi-line rule`,
})

/**
 * @param {"always"|"never"|"always-multi-line"|"never-multi-line"} expectation
 */
export default function (expectation) {
  const check = whitespaceChecker("\n", expectation, messages)
  return function (css, result) {
    css.eachDecl(function (decl) {
      // Ignore last declaration if there's no trailing semicolon
      const parentRule = decl.parent
      if (!parentRule.semicolon && parentRule.last === decl) { return }

      const nextDecl = decl.next()
      if (!nextDecl) { return }
<<<<<<< HEAD
      check.after(nextDecl.toString(), -1, m => {
        return report({
          message: m,
          node: decl,
          result,
          ruleName,
        })
=======
      check.afterOneOnly(nextDecl.toString(), -1, m => {
        return result.warn(m, { node: decl })
>>>>>>> d2ccda82
      }, parentRule.toString().slice("{"))
    })
  }
}<|MERGE_RESOLUTION|>--- conflicted
+++ resolved
@@ -26,18 +26,13 @@
 
       const nextDecl = decl.next()
       if (!nextDecl) { return }
-<<<<<<< HEAD
-      check.after(nextDecl.toString(), -1, m => {
+      check.afterOneOnly(nextDecl.toString(), -1, m => {
         return report({
           message: m,
           node: decl,
           result,
           ruleName,
         })
-=======
-      check.afterOneOnly(nextDecl.toString(), -1, m => {
-        return result.warn(m, { node: decl })
->>>>>>> d2ccda82
       }, parentRule.toString().slice("{"))
     })
   }
