--- conflicted
+++ resolved
@@ -4,12 +4,9 @@
 - Added: `function-max-empty-lines` rule.
 - Fixed: `property-value-blacklist` and `-whitelist` no longer error on properties without a corresponding list entry.
 - Fixed: `font-weight-notation` now ignores `initial` value.
-<<<<<<< HEAD
 - Fixed: `selector-id-pattern` now ignores selectors with Sass interpolation.
 - Fixed: `selector-class-pattern` now ignores selectors with Sass interpolation.
-=======
 - Fixed: `no-unknown-animations` now ignores `none`, `initial`, `inherit`, `unset` values.
->>>>>>> a1fa1c75
 
 # 5.2.1
 
