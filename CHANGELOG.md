# Head
<<<<<<< HEAD

* Added: `rule-no-shorthand-property-overrides` rule.
=======
* Removed: `jsesc` devDependency.
>>>>>>> a90c5117
* Added: `ruleTester` to `stylelint.utils` for use by authors of custom rules.

# 0.3.2

* Fixed: `hierarchicalSelectors` bug in `indentation` rule.

# 0.3.1

* Fixed: `~=` is no longer mistaken for combinator in `selector-combinator-space-*`.

# 0.3.0

* Added: exposure of `report`, `ruleMessages`, and `styleSearch` in `stylelint.utils` for use by external plugin rules.
* Added: plugin rule support.
* Added: `hierarchicalSelectors` option to `indentation` rule.
* Added: `nesting-block-opening-brace-space-before` rule.
* Added: `nesting-block-opening-brace-newline-before` rule.
* Fixed: the `color-hex-case` rule message is now consistent with the `color-hex-length` rule.
* Fixed: the `property-blacklist` rule message is now consistent with the `property-whitelist` rule.
* Fixed: a typo in the `comment-space-inside` rule message.

# 0.2.0

* Added: `color-hex-case` rule.
* Added: `color-hex-length` rule.
* Fixed: formalized selector-indentation-checking within the `indentation` rule.
* Fixed: allow for arbitrary whitespace after the newline in the `selector-list-comma-newline-*` rules.
* Fixed: `selector-combinator-space-*` no longer checks `:nth-child()` arguments.

# 0.1.2

* Fixed: nesting support for the `block-opening-brace-newline-before` rule.
* Fixed: nesting support for the `block-opening-brace-space-before` rule.
* Fixed: nesting support for the `rule-trailing-semicolon` rule.

# 0.1.1

* Fixed: nesting support for the `rule-no-duplicate-properties` rule.
* Fixed: nesting support for the `rule-properties-order` rule.
* Fixed: whitespace rules accommodate Windows CR-LF line endings.

# 0.1.0

* Added: ability to disable rules via comments in the CSS.
* Added: `at-rule-empty-line-before` rule.
* Added: `at-rule-no-vendor-prefix` rule.
* Added: `block-closing-brace-newline-after` rule.
* Added: `block-closing-brace-newline-before` rule.
* Added: `block-closing-brace-space-after` rule.
* Added: `block-closing-brace-space-before` rule.
* Added: `block-no-empty` rule.
* Added: `block-opening-brace-newline-after` rule.
* Added: `block-opening-brace-newline-before` rule.
* Added: `block-opening-brace-space-after` rule.
* Added: `block-opening-brace-space-before` rule.
* Added: `color-no-invalid-hex` rule.
* Added: `comment-empty-line-before` rule.
* Added: `comment-space-inside` rule.
* Added: `custom-property-no-outside-root` rule.
* Added: `custom-property-pattern` rule.
* Added: `declaration-bang-space-after` rule.
* Added: `declaration-bang-space-before` rule.
* Added: `declaration-block-semicolon-newline-after` rule.
* Added: `declaration-block-semicolon-newline-before` rule.
* Added: `declaration-block-semicolon-space-after` rule.
* Added: `declaration-block-semicolon-space-before` rule.
* Added: `declaration-colon-space-after` rule.
* Added: `declaration-colon-space-before` rule.
* Added: `declaration-no-important` rule.
* Added: `function-calc-no-unspaced-operator` rule.
* Added: `function-comma-space-after` rule.
* Added: `function-comma-space-before` rule.
* Added: `function-parentheses-space-inside` rule.
* Added: `function-space-after` rule.
* Added: `function-url-quotes` rule.
* Added: `indentation` rule.
* Added: `media-feature-colon-space-after` rule.
* Added: `media-feature-colon-space-before` rule.
* Added: `media-feature-name-no-vendor-prefix` rule.
* Added: `media-feature-range-operator-space-after` rule.
* Added: `media-feature-range-operator-space-before` rule.
* Added: `media-query-list-comma-newline-after` rule.
* Added: `media-query-list-comma-newline-before` rule.
* Added: `media-query-list-comma-space-after` rule.
* Added: `media-query-list-comma-space-before` rule.
* Added: `media-query-parentheses-space-inside` rule.
* Added: `no-eol-whitespace` rule.
* Added: `no-missing-eof-newline` rule.
* Added: `no-multiple-empty-lines` rule.
* Added: `number-leading-zero` rule.
* Added: `number-no-trailing-zeros` rule.
* Added: `number-zero-length-no-unit` rule.
* Added: `property-blacklist` rule.
* Added: `property-no-vendor-prefix` rule.
* Added: `property-whitelist` rule.
* Added: `root-no-standard-properties` rule.
* Added: `rule-nested-empty-line-before` rule.
* Added: `rule-no-duplicate-properties` rule.
* Added: `rule-no-single-line` rule.
* Added: `rule-non-nested-empty-line-before` rule.
* Added: `rule-properties-order` rule.
* Added: `rule-trailing-semicolon` rule.
* Added: `selector-combinator-space-after` rule.
* Added: `selector-combinator-space-before` rule.
* Added: `selector-list-comma-newline-after` rule.
* Added: `selector-list-comma-newline-before` rule.
* Added: `selector-list-comma-space-after` rule.
* Added: `selector-list-comma-space-before` rule.
* Added: `selector-no-attribute` rule.
* Added: `selector-no-combinator` rule.
* Added: `selector-no-id` rule.
* Added: `selector-no-type` rule.
* Added: `selector-no-universal` rule.
* Added: `selector-no-vendor-prefix` rule.
* Added: `selector-pseudo-element-colon-notation` rule.
* Added: `selector-root-no-composition` rule.
* Added: `string-quotes` rule.
* Added: `value-list-comma-newline-after` rule.
* Added: `value-list-comma-newline-before` rule.
* Added: `value-list-comma-space-after` rule.
* Added: `value-list-comma-space-before` rule.
* Added: `value-no-vendor-prefix` rule.<|MERGE_RESOLUTION|>--- conflicted
+++ resolved
@@ -1,11 +1,8 @@
 # Head
-<<<<<<< HEAD
 
 * Added: `rule-no-shorthand-property-overrides` rule.
-=======
+* Added: `ruleTester` to `stylelint.utils` for use by authors of custom rules.
 * Removed: `jsesc` devDependency.
->>>>>>> a90c5117
-* Added: `ruleTester` to `stylelint.utils` for use by authors of custom rules.
 
 # 0.3.2
 
