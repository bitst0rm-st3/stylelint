<<<<<<< HEAD
"use strict";

const fs = require("fs");
const path = require("path");
const replaceBackslashes = require("./replaceBackslashes");
const standalone = require("../standalone");
const stringFormatter = require("../formatters/stringFormatter");
const stripAnsi = require("strip-ansi");
const { promisify } = require("util");

const fixturesPath = replaceBackslashes(path.join(__dirname, "fixtures"));

it("standalone with scss syntax", () => {
  const config = {
    rules: {
      "block-no-empty": true
    }
  };

  return standalone({
    config,
    code: "$foo: bar; // foo;\nb {}",
    syntax: "scss",
    formatter: stringFormatter
  }).then(linted => {
    const strippedOutput = stripAnsi(linted.output);

    expect(typeof linted.output).toBe("string");
    expect(strippedOutput.indexOf("2:3")).not.toBe(-1);
    expect(strippedOutput.indexOf("block-no-empty")).not.toBe(-1);
  });
=======
'use strict';

const fs = require('fs');
const path = require('path');
const standalone = require('../standalone');
const stringFormatter = require('../formatters/stringFormatter');
const stripAnsi = require('strip-ansi');
const { promisify } = require('util');

const fixturesPath = path.join(__dirname, 'fixtures');

it('standalone with scss syntax', () => {
	const config = {
		rules: {
			'block-no-empty': true,
		},
	};

	return standalone({
		config,
		code: '$foo: bar; // foo;\nb {}',
		syntax: 'scss',
		formatter: stringFormatter,
	}).then((linted) => {
		const strippedOutput = stripAnsi(linted.output);

		expect(typeof linted.output).toBe('string');
		expect(strippedOutput.indexOf('2:3')).not.toBe(-1);
		expect(strippedOutput.indexOf('block-no-empty')).not.toBe(-1);
	});
>>>>>>> c69e098b
});

it('standalone with sugarss syntax', () => {
	const config = {
		rules: {
			'length-zero-no-unit': true,
		},
	};

	return standalone({
		config,
		code: '.one\n  color: black\n  top: 0px\n.two',
		syntax: 'sugarss',
		formatter: stringFormatter,
	}).then((linted) => {
		const strippedOutput = stripAnsi(linted.output);

		expect(typeof linted.output).toBe('string');
		expect(strippedOutput.indexOf('3:9')).not.toBe(-1);
		expect(strippedOutput.indexOf('length-zero-no-unit')).not.toBe(-1);
	});
});

it('standalone with Less syntax', () => {
	const config = {
		rules: {
			'block-no-empty': true,
		},
	};

	return standalone({
		config,
		code: '@foo: bar; // foo;\nb {}',
		syntax: 'less',
		formatter: stringFormatter,
	}).then((linted) => {
		const strippedOutput = stripAnsi(linted.output);

		expect(typeof linted.output).toBe('string');
		expect(strippedOutput.indexOf('2:3')).not.toBe(-1);
		expect(strippedOutput.indexOf('block-no-empty')).not.toBe(-1);
	});
});

it('standalone with postcss-html syntax', () => {
	const config = {
		rules: {
			'no-empty-source': true,
			'comment-empty-line-before': 'always',
			'rule-empty-line-before': [
				'always',
				{
					ignore: ['inside-block'],
				},
			],
			'at-rule-empty-line-before': [
				'always',
				{
					except: ['inside-block'],
				},
			],
		},
	};

	return standalone({
		config,
		customSyntax: 'postcss-html',
		files: [
			`${fixturesPath}/at-rule-empty-line-before.html`,
			`${fixturesPath}/comment-empty-line-before.html`,
			`${fixturesPath}/no-empty-source.html`,
			`${fixturesPath}/rule-empty-line-before.html`,
		],
		formatter: stringFormatter,
	}).then((linted) => {
		const results = linted.results;

		expect(results).toHaveLength(4);

		const atRuleEmptyLineBeforeResult = results.find((r) =>
			/[/\\]at-rule-empty-line-before\.html$/.test(r.source),
		);

		expect(atRuleEmptyLineBeforeResult.errored).toBeFalsy();
		expect(atRuleEmptyLineBeforeResult.warnings).toHaveLength(0);

		const commentEmptyLineBeforeResult = results.find((r) =>
			/[/\\]comment-empty-line-before\.html$/.test(r.source),
		);

		expect(commentEmptyLineBeforeResult.errored).toBeFalsy();
		expect(commentEmptyLineBeforeResult.warnings).toHaveLength(0);

		const noEmptySourceResult = results.find((r) => /[/\\]no-empty-source\.html$/.test(r.source));

		expect(noEmptySourceResult.errored).toBeFalsy();
		expect(noEmptySourceResult.warnings).toHaveLength(0);

		const ruleEmptyLineBeforeResult = results.find((r) =>
			/[/\\]rule-empty-line-before\.html$/.test(r.source),
		);

		expect(ruleEmptyLineBeforeResult.errored).toBe(true);
		expect(ruleEmptyLineBeforeResult.warnings).toHaveLength(1);
		expect(ruleEmptyLineBeforeResult.warnings[0].line).toBe(8);
		expect(ruleEmptyLineBeforeResult.warnings[0].rule).toBe('rule-empty-line-before');
	});
});

describe('standalone with syntax set by extension', () => {
	let results;

	// The first tests here establish the meaningfulness of the last test

	describe('SASS', () => {
		beforeEach(() => {
			return standalone({
				files: `${fixturesPath}/extension-sensitive.*`,
				config: { rules: { 'color-no-invalid-hex': true } },
			}).then((data) => (results = data.results));
		});

		it('parsed as SASS', () => {
			const sassResult = results.find((r) => path.extname(r.source) === '.sass');

			expect(sassResult._postcssResult.root.source.lang).toBe('sass');
		});
	});

	describe('SCSS', () => {
		beforeEach(() => {
			return standalone({
				files: `${fixturesPath}/extension-sensitive.*`,
				config: { rules: { 'block-no-empty': true } },
			}).then((data) => (results = data.results));
		});

		it('parsed as SCSS', () => {
			const scssResult = results.find((r) => path.extname(r.source) === '.scss');

			expect(scssResult._postcssResult.root.source.lang).toBe('scss');
		});
	});

	describe('Less', () => {
		beforeEach(() => {
			return standalone({
				files: `${fixturesPath}/extension-sensitive.*`,
				config: { rules: { 'block-no-empty': true } },
			}).then((data) => (results = data.results));
		});

		it('parsed as Less', () => {
			const lessResult = results.find((r) => path.extname(r.source) === '.less');

			expect(lessResult._postcssResult.root.source.lang).toBe('less');
		});
	});

	describe('SugarSS', () => {
		beforeEach(() => {
			return standalone({
				files: `${fixturesPath}/extension-sensitive.*`,
				config: { rules: { 'block-no-empty': true } },
			}).then((data) => (results = data.results));
		});

		it('parsed as SugarSS', () => {
			const sssResult = results.find((r) => path.extname(r.source) === '.sss');

			expect(sssResult._postcssResult.root.source.lang).toBe('sugarss');
		});
	});

	describe('By extension', () => {
		beforeEach(() => {
			return standalone({
				files: `${fixturesPath}/extension-sensitive.*`,
				config: { rules: { 'color-no-invalid-hex': true } },
			}).then((data) => (results = data.results));
		});

		it('correct number of files', () => {
			expect(results).toHaveLength(6);
		});

		it('parsed each according to its extension', () => {
			const sssResult = results.find((r) => path.extname(r.source) === '.sss');
			const lessResult = results.find((r) => path.extname(r.source) === '.less');
			const sassResult = results.find((r) => path.extname(r.source) === '.sass');
			const scssResult = results.find((r) => path.extname(r.source) === '.scss');
			const htmlResult = results.find((r) => path.extname(r.source) === '.html');
			const jsResult = results.find((r) => path.extname(r.source) === '.ts');

			expect(sssResult._postcssResult.root.source.lang).toBe('sugarss');
			expect(lessResult._postcssResult.root.source.lang).toBe('less');
			expect(sassResult._postcssResult.root.source.lang).toBe('sass');
			expect(scssResult._postcssResult.root.source.lang).toBe('scss');
			expect(htmlResult._postcssResult.root.source.lang).toBe('html');
			expect(jsResult._postcssResult.root.source.lang).toBe('jsx');

			results.forEach((result) => {
				expect(result.warnings).toHaveLength(1);
				expect(result.warnings[0].rule).toBe('color-no-invalid-hex');
			});
		});
	});

	describe('By extension with config processors to a empty array', () => {
		beforeEach(() => {
			return standalone({
				files: `${fixturesPath}/extension-sensitive.*`,
				config: {
					rules: { 'color-no-invalid-hex': true },
					processors: [],
				},
			}).then((data) => (results = data.results));
		});

		it('parsed each according to its extension', () => {
			const sssResult = results.find((r) => path.extname(r.source) === '.sss');
			const lessResult = results.find((r) => path.extname(r.source) === '.less');
			const sassResult = results.find((r) => path.extname(r.source) === '.sass');
			const scssResult = results.find((r) => path.extname(r.source) === '.scss');

			expect(sssResult._postcssResult.root.source.lang).toBe('sugarss');
			expect(lessResult._postcssResult.root.source.lang).toBe('less');
			expect(sassResult._postcssResult.root.source.lang).toBe('sass');
			expect(scssResult._postcssResult.root.source.lang).toBe('scss');
		});
	});
});

it('standalone with automatic syntax inference', () => {
	return standalone({
		files: `${fixturesPath}/style-tag.*`,
		config: {
			rules: {
				'block-no-empty': true,
			},
		},
	}).then((data) => {
		const results = data.results;
		const htmlResult = results.find((r) => path.extname(r.source) === '.html');
		const vueResult = results.find((r) => path.extname(r.source) === '.vue');
		const mdResult = results.find((r) => path.extname(r.source) === '.markdown');

		expect(htmlResult.warnings[0].line).toBe(8);
		expect(vueResult.warnings[0].line).toBe(3);
		expect(mdResult.warnings[0].line).toBe(6);
		results.forEach((result) => {
			expect(result._postcssResult.css).toEqual(result._postcssResult.root.source.input.css);
			expect(result.warnings).toHaveLength(1);
			expect(result.warnings[0].rule).toBe('block-no-empty');
			expect(result.warnings[0].column).toBe(1);
		});
	});
});

it('standalone with postcss-safe-parser', () => {
	return standalone({
		files: `${fixturesPath}/syntax_error.*`,
		config: {
			rules: {},
		},
		fix: true,
	}).then((data) => {
		const results = data.results;

		expect(results).toHaveLength(6);

		return Promise.all(
			results.map((result) => {
				if (/\.(css|pcss|postcss)$/i.test(result.source)) {
					const root = result._postcssResult.root;

					expect(results[0].errored).toBeFalsy();
					expect(results[0].warnings).toHaveLength(0);
					expect(root.toString()).not.toBe(root.source.input.css);

					return promisify(fs.writeFile)(root.source.input.file, root.source.input.css);
				} else {
					expect(result.warnings).toHaveLength(1);
					const error = result.warnings[0];

					expect(error.line).toBe(1);
					expect(error.column).toBe(1);
					expect(error.rule).toBe('CssSyntaxError');
					expect(error.severity).toBe('error');
				}
			}),
		);
	});
});

it('standalone with path to custom parser', () => {
	const config = {
		rules: {
			'block-no-empty': true,
		},
	};

	return standalone({
		config,
		customSyntax: `${fixturesPath}/custom-parser`,
		code: '.foo { width: 200px }\n.bar {',
		formatter: stringFormatter,
	}).then((linted) => {
		const results = linted.results;

		expect(results).toHaveLength(1);
		expect(results[0].warnings).toHaveLength(1);
		expect(results[0].warnings[0].line).toBe(2);
		expect(results[0].warnings[0].column).toBe(6);
		expect(results[0].warnings[0].rule).toBe('block-no-empty');
	});
});

it('standalone with path to custom syntax', () => {
	const config = {
		rules: {
			'block-no-empty': true,
		},
	};

	return standalone({
		config,
		customSyntax: `${fixturesPath}/custom-syntax`,
		code: '$foo: bar; // foo;\nb {}',
		formatter: stringFormatter,
	}).then((linted) => {
		const results = linted.results;

		expect(results).toHaveLength(1);
		expect(results[0].warnings).toHaveLength(1);
		expect(results[0].warnings[0].line).toBe(2);
		expect(results[0].warnings[0].column).toBe(3);
		expect(results[0].warnings[0].rule).toBe('block-no-empty');
	});
});

it('standalone should use customSyntax when both customSyntax and syntax are set', () => {
	const config = {
		rules: {
			'block-no-empty': true,
		},
	};

	return standalone({
		config,
		syntax: 'less',
		customSyntax: `${fixturesPath}/custom-syntax`,
		code: '$foo: bar; // foo;\nb {}',
		formatter: stringFormatter,
	}).then((linted) => {
		const results = linted.results;

		expect(results).toHaveLength(1);
		expect(results[0].warnings).toHaveLength(1);
		expect(results[0].warnings[0].line).toBe(2);
		expect(results[0].warnings[0].column).toBe(3);
		expect(results[0].warnings[0].rule).toBe('block-no-empty');
	});
});<|MERGE_RESOLUTION|>--- conflicted
+++ resolved
@@ -1,46 +1,14 @@
-<<<<<<< HEAD
-"use strict";
-
-const fs = require("fs");
-const path = require("path");
-const replaceBackslashes = require("./replaceBackslashes");
-const standalone = require("../standalone");
-const stringFormatter = require("../formatters/stringFormatter");
-const stripAnsi = require("strip-ansi");
-const { promisify } = require("util");
-
-const fixturesPath = replaceBackslashes(path.join(__dirname, "fixtures"));
-
-it("standalone with scss syntax", () => {
-  const config = {
-    rules: {
-      "block-no-empty": true
-    }
-  };
-
-  return standalone({
-    config,
-    code: "$foo: bar; // foo;\nb {}",
-    syntax: "scss",
-    formatter: stringFormatter
-  }).then(linted => {
-    const strippedOutput = stripAnsi(linted.output);
-
-    expect(typeof linted.output).toBe("string");
-    expect(strippedOutput.indexOf("2:3")).not.toBe(-1);
-    expect(strippedOutput.indexOf("block-no-empty")).not.toBe(-1);
-  });
-=======
 'use strict';
 
 const fs = require('fs');
 const path = require('path');
+const replaceBackslashes = require("./replaceBackslashes");
 const standalone = require('../standalone');
 const stringFormatter = require('../formatters/stringFormatter');
 const stripAnsi = require('strip-ansi');
 const { promisify } = require('util');
 
-const fixturesPath = path.join(__dirname, 'fixtures');
+const fixturesPath = replaceBackslashes(path.join(__dirname, 'fixtures'));
 
 it('standalone with scss syntax', () => {
 	const config = {
@@ -61,7 +29,6 @@
 		expect(strippedOutput.indexOf('2:3')).not.toBe(-1);
 		expect(strippedOutput.indexOf('block-no-empty')).not.toBe(-1);
 	});
->>>>>>> c69e098b
 });
 
 it('standalone with sugarss syntax', () => {
